--- conflicted
+++ resolved
@@ -2,47 +2,48 @@
 
 on:
   push:
-    tags: [ 'v*stable*' ]  # ✅ Only trigger for tags like v0.9.8e-stable
+    tags: [ 'v*stable*' ]  # ✅ Only trigger for tags like v0.9.8h-stable
 
 jobs:
   build-and-push:
     runs-on: ubuntu-latest
 
     steps:
-    - name: 🧾 Checkout code
-      uses: actions/checkout@v4
-<<<<<<< HEAD
-      
-=======
-    
->>>>>>> 8b8a11b1
-    - name: 🐍 Set up Python
-      uses: actions/setup-python@v5
-      with:
-        python-version: '3.x'
+      - name: 🧾 Checkout code
+        uses: actions/checkout@v4
+        with:
+          fetch-depth: 0   # make sure history is available
 
-    - name: 🏷️ Stamp version.py from Git tag
-      run: |
-        python3 build_version.py
-        echo "---- version.py ----"
-        cat version.py
+      - name: 🏷️ Ensure tags are present
+        run: git fetch --tags --force
 
-    - name: 🔐 Login to Docker Hub
-      uses: docker/login-action@v3
-      with:
-        username: ${{ secrets.DOCKER_USERNAME }}
-        password: ${{ secrets.DOCKER_PASSWORD }}
+      - name: 🐍 Set up Python
+        uses: actions/setup-python@v5
+        with:
+          python-version: '3.x'
 
-    - name: 🛠️ Build image
-      run: |
-        docker build -t aridev1/mso5000_liveview:latest .
+      - name: 🏷️ Stamp version.py from Git tag
+        run: |
+          python3 build_version.py
+          echo "---- version.py ----"
+          cat version.py
 
-    - name: 📦 Push 'latest' tag
-      run: |
-        docker push aridev1/mso5000_liveview:latest
+      - name: 🔐 Login to Docker Hub
+        uses: docker/login-action@v3
+        with:
+          username: ${{ secrets.DOCKER_USERNAME }}
+          password: ${{ secrets.DOCKER_PASSWORD }}
 
-    - name: 🏷️ Tag and push versioned image
-      run: |
-        VERSION=${GITHUB_REF#refs/tags/}
-        docker tag aridev1/mso5000_liveview:latest aridev1/mso5000_liveview:$VERSION
-        docker push aridev1/mso5000_liveview:$VERSION+      - name: 🛠️ Build image
+        run: |
+          docker build -t aridev1/mso5000_liveview:latest .
+
+      - name: 📦 Push 'latest' tag
+        run: |
+          docker push aridev1/mso5000_liveview:latest
+
+      - name: 🏷️ Tag and push versioned image
+        run: |
+          VERSION=${GITHUB_REF#refs/tags/}
+          docker tag aridev1/mso5000_liveview:latest aridev1/mso5000_liveview:$VERSION
+          docker push aridev1/mso5000_liveview:$VERSION